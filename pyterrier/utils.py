--- conflicted
+++ resolved
@@ -104,7 +104,6 @@
         return results
 
     @staticmethod
-<<<<<<< HEAD
     def parse_singleline_topics_file(filepath, tokenise=True):
         """
         Parse a file containing topics, one per line
@@ -128,10 +127,7 @@
         return pd.DataFrame(rows, columns=["qid", "query"])
 
     @staticmethod
-    def parse_trec_topics_file(file_path):
-=======
     def parse_trec_topics_file(file_path, doc_tag="TOP", id_tag="NUM", whitelist=["TITLE"], blacklist=["DESC","NARR"]):
->>>>>>> a0b608e2
         """
         Parse a file containing topics in standard TREC format
 
@@ -143,22 +139,6 @@
             both columns have type string
         """
         from jnius import autoclass
-<<<<<<< HEAD
-        system = autoclass("java.lang.System")
-        system.setProperty("TrecQueryTags.doctag", "TOP")
-        system.setProperty("TrecQueryTags.idtag", "NUM")
-        system.setProperty("TrecQueryTags.process", "TOP,NUM,TITLE")
-        system.setProperty("TrecQueryTags.skip", "DESC,NARR")
-
-        trec = autoclass('org.terrier.applications.batchquerying.TRECQuery')
-        tr = trec(file_path)
-        topics_lst = []
-        while(tr.hasNext()):
-            topic = tr.next()
-            qid = tr.getQueryId()
-            topics_lst.append([qid, topic])
-        topics_dt = pd.DataFrame(topics_lst, columns=['qid', 'query'])
-=======
         trecquerysource = autoclass('org.terrier.applications.batchquerying.TRECQuery')
         tqs = trecquerysource([file_path], doc_tag, id_tag, whitelist, blacklist)
         topics_lst=[]
@@ -167,7 +147,6 @@
             qid = tqs.getQueryId()
             topics_lst.append([qid,topic])
         topics_dt = pd.DataFrame(topics_lst,columns=['qid','query'])
->>>>>>> a0b608e2
         return topics_dt
 
     @staticmethod
